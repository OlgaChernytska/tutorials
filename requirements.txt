# Refer to ./jenkins/build.sh for tutorial build instructions 

sphinx
sphinx-gallery
tqdm
numpy
matplotlib
<<<<<<< HEAD
torchvision==0.3
=======
torch
torchvision
>>>>>>> a681aeb3
PyHamcrest
bs4
awscli==1.16.35

# PyTorch Theme
-e git+git://github.com/pytorch/pytorch_sphinx_theme.git#egg=pytorch_sphinx_theme

ipython

# to run examples
pandas
scikit-image
# pillow >= 4.2 will throw error when trying to write mode RGBA as JPEG,
# this is a workaround to the issue.
pillow==4.1.1
wget<|MERGE_RESOLUTION|>--- conflicted
+++ resolved
@@ -5,12 +5,8 @@
 tqdm
 numpy
 matplotlib
-<<<<<<< HEAD
-torchvision==0.3
-=======
 torch
 torchvision
->>>>>>> a681aeb3
 PyHamcrest
 bs4
 awscli==1.16.35
